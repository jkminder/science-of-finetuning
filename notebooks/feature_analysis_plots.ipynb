--- conflicted
+++ resolved
@@ -46,26 +46,9 @@
   },
   {
    "cell_type": "code",
-<<<<<<< HEAD
-   "execution_count": null,
-   "metadata": {},
-   "outputs": [],
-=======
    "execution_count": 8,
    "metadata": {},
-   "outputs": [
-    {
-     "name": "stderr",
-     "output_type": "stream",
-     "text": [
-      "/tmp/ipykernel_1912165/2432798843.py:8: FutureWarning: You are using `torch.load` with `weights_only=False` (the current default value), which uses the default pickle module implicitly. It is possible to construct malicious pickle data which will execute arbitrary code during unpickling (See https://github.com/pytorch/pytorch/blob/main/SECURITY.md#untrusted-models for more details). In a future release, the default value for `weights_only` will be flipped to `True`. This limits the functions that could be executed during unpickling. Arbitrary objects will no longer be allowed to be loaded via this mode unless they are explicitly allowlisted by the user via `torch.serialization.add_safe_globals`. We recommend you start setting `weights_only=True` for any use case where you don't have full control of the loaded file. Please open an issue on GitHub for any issues related to this experimental feature.\n",
-      "  stats_fineweb = th.load(stats_path / model_name / \"fineweb.pt\", map_location=\"cpu\")\n",
-      "/tmp/ipykernel_1912165/2432798843.py:9: FutureWarning: You are using `torch.load` with `weights_only=False` (the current default value), which uses the default pickle module implicitly. It is possible to construct malicious pickle data which will execute arbitrary code during unpickling (See https://github.com/pytorch/pytorch/blob/main/SECURITY.md#untrusted-models for more details). In a future release, the default value for `weights_only` will be flipped to `True`. This limits the functions that could be executed during unpickling. Arbitrary objects will no longer be allowed to be loaded via this mode unless they are explicitly allowlisted by the user via `torch.serialization.add_safe_globals`. We recommend you start setting `weights_only=True` for any use case where you don't have full control of the loaded file. Please open an issue on GitHub for any issues related to this experimental feature.\n",
-      "  stats_lmsys = th.load(stats_path / model_name / \"lmsys.pt\", map_location=\"cpu\")\n"
-     ]
-    }
-   ],
->>>>>>> a3c4d2fc
+   "outputs": [],
    "source": [
     "cc_name = \"l13-mu4.1e-02-lr1e-04\"\n",
     "stats_path = Path(\"../stats/\")\n",
